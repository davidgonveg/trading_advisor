"""
Configuración global para el sistema de alertas de acciones.
"""
import os

# Rutas de directorios
BASE_DIR = os.path.dirname(os.path.abspath(__file__))
DATA_DIR = os.path.join(BASE_DIR, 'data')
LOGS_DIR = os.path.join(BASE_DIR, 'logs')

<<<<<<< HEAD
=======
# Configuración de Finnhub API
FINNHUB_API_KEY = ""  # Reemplazar con tu clave API real

>>>>>>> bad23aaf
# Configuración de Telegram
TELEGRAM_BOT_TOKEN = ""
TELEGRAM_CHAT_ID = ""

# Configuración de la base de datos
DB_PATH = os.path.join(DATA_DIR, "stock_alerts.db")
DB_BACKUP_PATH = os.path.join(DATA_DIR, "backups")

# Configuración del análisis técnico
BOLLINGER_WINDOW = 18
BOLLINGER_DEVIATIONS = 2.25
MACD_FAST = 8
MACD_SLOW = 21
MACD_SIGNAL = 9
RSI_PERIOD = 14
STOCH_RSI_K_PERIOD = 14
STOCH_RSI_D_PERIOD = 3
STOCH_RSI_SMOOTH = 3

# Intervalos de tiempo
CHECK_INTERVAL_MINUTES = 20
INTEGRITY_CHECK_INTERVAL_SECONDS = 86400  # 24 horas
LOG_ROTATION_DAYS = 30
LOG_MAX_FILES = 10

# Opciones de rendimiento del sistema
MAX_THREADS = 5
REQUESTS_TIMEOUT = 30  # segundos (aumentado para yfinance)
API_RETRY_ATTEMPTS = 3
RATE_LIMIT_THROTTLE = 1.0  # segundos entre solicitudes a yfinance (más conservador)

# Lista de acciones para monitorizar
def get_stock_list():
    """
    Devuelve la lista actualizada de acciones para monitorizar.
    """
    return [
        # Tecnológicas
        'NVDA',  # NVIDIA
        'TSLA',  # Tesla
        'META',  # Meta (Facebook)
        'AAPL',  # Apple
        'MSFT',  # Microsoft
        
        # Añade o elimina acciones según tus preferencias
    ]

# Configuración de notificaciones
NOTIFICATIONS_ENABLED = True
DAILY_SUMMARY_ENABLED = True
DAILY_SUMMARY_TIME = "18:00"  # Hora para enviar resumen diario (formato 24h)
WEEKLY_SUMMARY_ENABLED = True
WEEKLY_SUMMARY_DAY = 5  # Viernes (0=Lunes, 6=Domingo)

# Crear directorios si no existen
for directory in [DATA_DIR, LOGS_DIR, DB_BACKUP_PATH]:
    os.makedirs(directory, exist_ok=True)<|MERGE_RESOLUTION|>--- conflicted
+++ resolved
@@ -8,12 +8,6 @@
 DATA_DIR = os.path.join(BASE_DIR, 'data')
 LOGS_DIR = os.path.join(BASE_DIR, 'logs')
 
-<<<<<<< HEAD
-=======
-# Configuración de Finnhub API
-FINNHUB_API_KEY = ""  # Reemplazar con tu clave API real
-
->>>>>>> bad23aaf
 # Configuración de Telegram
 TELEGRAM_BOT_TOKEN = ""
 TELEGRAM_CHAT_ID = ""
